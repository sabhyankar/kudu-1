--- conflicted
+++ resolved
@@ -36,13 +36,8 @@
   class FlushFaultHooks;
   class Iterator;
 
-<<<<<<< HEAD
-  Tablet(const Schema &schema,
-         const string &dir);
+  Tablet(gscoped_ptr<metadata::TabletMetadata> metadata, const Schema &schema);
   ~Tablet();
-=======
-  Tablet(gscoped_ptr<metadata::TabletMetadata> metadata, const Schema &schema);
->>>>>>> 8d93e1eb
 
   // Create a new tablet.
   // This will create the directory for this tablet.
@@ -110,6 +105,7 @@
   const Schema &schema() const { return schema_; }
 
   const metadata::TabletMetadata *metadata() const { return metadata_.get(); }
+  metadata::TabletMetadata *metadata() { return metadata_.get(); }
 
   void SetCompactionHooksForTests(const shared_ptr<CompactionFaultHooks> &hooks);
   void SetFlushHooksForTests(const shared_ptr<FlushFaultHooks> &hooks);
@@ -182,7 +178,6 @@
   // and an RCU-style quiesce phase, but not worth it for now.
   mutable percpu_rwlock component_lock_;
 
-<<<<<<< HEAD
   // Lock protecting the selection of rowsets for compaction.
   // Only one thread may run the compaction selection algorithm at a time
   // so that they don't both try to select the same rowset. Before taking
@@ -190,12 +185,6 @@
   // no other thread could perform a swap underneath.
   mutable boost::mutex compact_select_lock_;
 
-  Atomic32 next_rowset_idx_;
-
-  Env *env_;
-
-=======
->>>>>>> 8d93e1eb
   bool open_;
 
   // Fault hooks. In production code, these will always be NULL.
